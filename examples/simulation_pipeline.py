# import stimela package
import stimela

# Recipe I/O configuration
INPUT = "input" # This folder must exist
OUTPUT = "output"
MSDIR = "msdir"
PREFIX = "stimela-example"  # Prefix for output images

# MS name
MS = "meerkat_simulation_example.ms"

# Use the NVSS skymodel. This is natively available
LSM = "nvss1deg.lsm.html"


# Start stimela Recipe instance
pipeline = stimela.Recipe("Simulation Example",     # Recipe name
                  ms_dir=MSDIR)             # Folder in which to find MSs

## 1: Make empty MS 
simms_dict = {
    "msname"   :   MS,                     
    "telescope" :   "meerkat",              # Telescope name
<<<<<<< HEAD
    "direction" :   "J2000,90deg,-45deg",   # Phase tracking centre of observation
    "synthesis" :   0.128,                      # Synthesis time of observation
=======
    "direction" :   "J2000,0deg,-30deg",   # Phase tracking centre of observation
    "synthesis" :   0.125,                      # Synthesis time of observation
>>>>>>> adafcb77
    "dtime"     :   30,                      # Exposure time
    "freq0"     :   "750MHz",               # Start frequency of observation
    "dfreq"     :   "1MHz",                 # Channel width
    "nchan"     :   1                      # Number of channels
    }

pipeline.add("cab/simms",                   # Executor image to start container from 
             "simms_example",               # Container name
             simms_dict,                    # Parameters to parse to executor container
             input=INPUT,                   # Input folder
             output=OUTPUT,                 # Output folder
             label="Creating MS")           # Process label


## 2: Simulate visibilities into it
simulator_dict = {
    "msname"    :   MS,
    "skymodel"  :   LSM,                    # Sky model to simulate into MS
    "addnoise"  :   True,                   # Add thermal noise to visibilities
    "column"    :   "CORRECTED_DATA",
    "sefd"      :   831,                    # Compute noise from this SEFD
    "recenter"  :   True                    # Recentre sky model to phase tracking centre of MS
    }

pipeline.add("cab/simulator", 
             "simulator_example",
              simulator_dict, 
              input=INPUT, output=OUTPUT,
              label="Simulating visibilities")


## 3: Image
# Make things a bit interesting by imaging with different weights 
imager_dict = {
    "msname"    :   MS,
    "weight"    :   "briggs",               # Use Briggs weighting to weigh visibilities for imaging
    "npix"      :   2048,                   # Image size in pixels
    "cellsize"  :   2,                      # Size of each square pixel
    "clean_iterations"  :   1000            # Perform 1000 iterarions of clean (Deconvolution)
    }

# Briggs robust values to use for each image
briggs_robust = 2, 0, -2

for i, robust in enumerate(briggs_robust):

    imager_dict["robust"] = robust # update Briggs robust parameter
    imager_dict["imageprefix"] = "%s_robust-%d"%(PREFIX, i) # Prefix for output images

    pipeline.add("cab/wsclean",
                 "imager_example_%d"%i, 
                 imager_dict, 
                 input=INPUT, 
                 output=OUTPUT, 
                 label="Imaging MS, robust=%f"%robust)

# Run recipe. The 'steps' added above will be executed in the sequence that they were adde. The 'steps' added above will be
# executed in the sequence that they were addedd
pipeline.run()<|MERGE_RESOLUTION|>--- conflicted
+++ resolved
@@ -22,13 +22,8 @@
 simms_dict = {
     "msname"   :   MS,                     
     "telescope" :   "meerkat",              # Telescope name
-<<<<<<< HEAD
-    "direction" :   "J2000,90deg,-45deg",   # Phase tracking centre of observation
-    "synthesis" :   0.128,                      # Synthesis time of observation
-=======
     "direction" :   "J2000,0deg,-30deg",   # Phase tracking centre of observation
     "synthesis" :   0.125,                      # Synthesis time of observation
->>>>>>> adafcb77
     "dtime"     :   30,                      # Exposure time
     "freq0"     :   "750MHz",               # Start frequency of observation
     "dfreq"     :   "1MHz",                 # Channel width
