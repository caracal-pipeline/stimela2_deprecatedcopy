--- conflicted
+++ resolved
@@ -24,15 +24,10 @@
 pipeline = stimela.Recipe("Simulation Example",     # Recipe name
                   ms_dir=MSDIR,
                   singularity_image_dir=SINGULARTITY_IMAGE_DIR,
-<<<<<<< HEAD
-                  log_dir = os.path.join(OUTPUT, "logs"),
-                  JOB_TYPE="udocker")
-=======
                   log_dir = os.path.join(OUTPUT, "logs")
                   )
 
-pipeline.JOB_TYPE = "docker"
->>>>>>> 38080089
+pipeline.JOB_TYPE = "udocker"
 
 # 1: Make empty MS 
 pipeline.add("cab/simms",                   # Executor image to start container from 
