--- conflicted
+++ resolved
@@ -126,7 +126,7 @@
 
     def singularity_job(self, image, config, singularity_image_dir,
             input=None, output=None, msdir=None,
-            time_out=-1, **kw):
+            **kw):
         
         """
             Run task in singularity
@@ -175,11 +175,7 @@
         }
         
         cont = singularity.Container(image, name, 
-<<<<<<< HEAD
-                    logger=self.log, time_out=time_out)
-=======
                     logger=self.log, time_out=self.time_out)
->>>>>>> 3fd2b0a8
 
         # Container parameter file will be updated and validated before the container is executed
         cont._cab = _cab
@@ -256,7 +252,7 @@
     def docker_job(self, image, config=None,
             input=None, output=None, msdir=None,
             shared_memory='1gb', build_label=None,
-            time_out=-1, **kw):
+            **kw):
         """
         Add a task to a stimela recipe
 
@@ -300,14 +296,9 @@
         
         cont = docker.Container(image, name,
                      label=self.label, logger=self.log,
-<<<<<<< HEAD
                      shared_memory=shared_memory, 
-                     time_out=time_out,
-                     log_container=stimela.LOG_FILE)
-=======
-                     shared_memory=shared_memory, log_container=stimela.LOG_FILE,
+                     log_container=stimela.LOG_FILE,
                      time_out=self.time_out)
->>>>>>> 3fd2b0a8
 
         # Container parameter file will be updated and validated before the container is executed
         cont._cab = _cab
