import os
import sys
import time
import stimela
from stimela import docker, utils, cargo
from stimela.cargo import cab
import logging
import inspect
import re
<<<<<<< HEAD
from stimela.dismissable import dismissable
=======
from stimela_misc import version
>>>>>>> 927634b8

USER = os.environ["USER"]
UID = os.getuid()
CAB_PATH = os.path.abspath(os.path.dirname(cab.__file__))


class PipelineException(Exception):
    """ 
    Encapsulates information about state of pipeline when an
    exception occurs
    """
    def __init__(self, exception, completed, failed, remaining):
        message = ("Exception occurred while running "
            "pipeline component '%s': %s" % (failed.label, str(exception)))

        super(PipelineException, self).__init__(message)

        self._completed = completed
        self._failed = failed
        self._remaining = remaining

    @property
    def completed(self):
        return self._completed

    @property
    def failed(self):
        return self._failed

    @property
    def remaining(self):
        return self._remaining

class Recipe(object):
    def __init__(self, name, data=None,
                 parameter_file_dir=None, ms_dir=None,
                 tag=None, loglevel='INFO'):
        """
        Deifine and manage a stimela recipe instance.        

        name    :   Name of stimela recipe
        data    :   Path of stimela data. The data is assumed to be at Stimela/stimela/cargo/data
        msdir   :   Path of MSs to be used during the execution of the recipe
        tag     :   Use cabs with a specific tag
        parameter_file_dir :   Will store task specific parameter files here
        """

        self.log = logging.getLogger('STIMELA')
        self.log.setLevel(getattr(logging, loglevel))
        # create file handler which logs even debug
        # messages
        name_ = name.lower().replace(' ', '_')
        self.logfile = 'log-{}.txt'.format(name_)
        self.resume_file = '.last_{}.json'.format(name_)

        fh = logging.FileHandler(self.logfile)
        fh.setLevel(logging.DEBUG)
        # create console handler with a higher log level
        ch = logging.StreamHandler(sys.stdout)
        ch.setLevel(getattr(logging, loglevel))
        # create formatter and add it to the handlers
        formatter = logging.Formatter('%(asctime)s - %(name)s - %(levelname)s - %(message)s')
        ch.setFormatter(formatter)
        fh.setFormatter(formatter)
        # add the handlers to logger
        self.log.addHandler(ch)
        self.log.addHandler(fh)

        self.stimela_context = inspect.currentframe().f_back.f_globals

        self.stimela_path = os.path.dirname(docker.__file__)

        self.name = name
        self.ms_dir = ms_dir
        if not os.path.exists(self.ms_dir):
            self.log.info('MS directory \'{}\' does not exist. Will create it'.format(self.ms_dir))
            os.mkdir(self.ms_dir)
        self.tag = tag
        # create a folder to store config files
        # if it doesn't exist. These config
        # files can be resued to re-run the
        # task
        self.parameter_file_dir = parameter_file_dir or "stimela_parameter_files"
        if not os.path.exists(self.parameter_file_dir):
            self.log.info('Config directory not be found. Will create ./{}'.format(self.parameter_file_dir))
            os.mkdir(self.parameter_file_dir)

        self.containers = []
        self.completed = []
        self.failed = None
        self.remaining = []

        self.proc_logger = utils.logger.StimelaLogger(stimela.LOG_FILE)
        self.pid = os.getpid()
        self.proc_logger.log_process(self.pid, self.name)
        self.proc_logger.write()

        self.log.info('---------------------------------')
        self.log.info('Stimlela version {0}'.format(version.version))
        self.log.info('Sphesihle Makhathini <sphemakh@gmail.com>')
        self.log.info('---------------------------------')

    def add(self, image, name=None, config=None,
            input=None, output=None, msdir=None,
            label=None, shared_memory='1gb'):
        """
        Add a task to a stimela recipe

        image   :   stimela cab name, e.g. 'cab/simms'
        name    :   This name will be part of the name of the contaier that will 
                    execute the task (now optional)
        config  :   Dictionary of options to parse to the task. This will modify 
                    the parameters in the default parameter file which 
                    can be viewd by running 'stimela cabs -i <cab name>', e.g 'stimela cabs -i simms'
        input   :   input dirctory for cab
        output  :   output directory for cab
        msdir   :   MS directory for cab. Only specify if different from recipe ms_dir
        """

        # check if name has any offending charecters
        offenders = re.findall('\W', name)
        if offenders:
            raise ValueError('The cab name \'{:s}\' has some non-alphanumeric characters.'
                             ' Charecters making up this name must be in [a-z,A-Z,0-9,_]'.format(name))
        # Get location of template parameters file
        parameter_file = '{0}/{1}/parameters.json'.format(CAB_PATH, image.split('/')[-1].split(':')[0])
        msdir = msdir or self.ms_dir
        
        if name is None:
            name = '{0}_{1}-{2}{3}'.format(USER, image, id(image), str(time.time()).replace('.', ''))
        else:
            name = '{0}-{1}{2}'.format(name, id(image), str(time.time()).replace('.', ''))

        _cab = cab.CabDefinition(indir=input, outdir=output,
                    msdir=msdir, parameter_file=parameter_file)
         
        ## Volumes to be mounted into the container
        input = input or self.stimela_context.get('STIMELA_INPUT', None)
        output = output or self.stimela_context.get('STIMELA_OUTPUT', None)

        cont = docker.Container(image, name,
                     label=label, logger=self.log,
                     shared_memory=shared_memory, log_container=stimela.LOG_FILE)
        
        
        # Container parameter file will be updated and validated before the container is executed
        cont._cab = _cab
        cont.parameter_file_name = '{0}/{1}.json'.format(self.parameter_file_dir, name)
        # Remove dismissable kw arguments:
        ops_to_pop = []
        for op in config:
            if isinstance(config[op], dismissable):
                ops_to_pop.append(op)
        for op in ops_to_pop:
            arg = config.pop(op)()
            if arg is not None:
                config[op] = arg
        cont.config = config

        # These are standard volumes and
        # environmental variables. These will be
        # always exist in a cab container
        cont.add_volume(self.stimela_path, '/utils', perm='ro')
        cont.add_volume(self.parameter_file_dir, '/configs', perm='ro')
        cont.add_environ('CONFIG', '/configs/{}.json'.format(name))

        cont.add_volume('/etc/group', '/etc/group', 'ro')
        cont.add_volume('/etc/passwd', '/etc/passwd', 'ro')
        cont.add_volume('/etc/shadow', '/etc/shadow', 'ro')
        cont.add_volume('/etc/sudoers.d', '/etc/sudoers.d', 'ro')

        if msdir:
            md = '/home/%s/msdir'%USER
            cont.add_volume(msdir, md)
            cont.add_environ('MSDIR', md)
            # Keep a record of the content of the
            # volume
            dirname, dirs, files = [a for a in next(os.walk(msdir))]
            cont.msdir_content = {
                "volume"    :   dirname,
                "dirs"      :   dirs,
                "files"     :   files,
            }

            self.log.debug('Mounting volume \'{0}\' from local file system to \'{1}\' in the container'.format(msdir, md))

        if input:
            cont.add_volume( input,'/input', perm='ro')
            cont.add_environ('INPUT', '/input')
            # Keep a record of the content of the
            # volume
            dirname, dirs, files = [a for a in next(os.walk(input))]
            cont.input_content = {
                "volume"    :   dirname,
                "dirs"      :   dirs,
                "files"     :   files,
            }

            self.log.debug('Mounting volume \'{0}\' from local file system to \'{1}\' in the container'.format(input, '/input'))

        if not os.path.exists(output):
            os.mkdir(output)

        od = '/home/%s/output'%USER
        cont.logfile = '{0}/log-{1}.txt'.format(output, name.split('-')[0])
        cont.add_volume(output, od)
        cont.add_environ('OUTPUT', od)
        cont.add_environ('LOGFILE', '{0}/log-{1}.txt'.format(od, name.split('-')[0]))
        self.log.debug('Mounting volume \'{0}\' from local file system to \'{1}\' in the container'.format(output, od))

        cont.image = '{0}_{1}'.format(USER, image)
        self.log.info('Adding cab \'{0}\' to recipe. The container will be named \'{1}\''.format(cont.image, name))
        self.containers.append(cont)


    def log2recipe(self, cont, recipe, num, status):

        step = {
                "name"          :   cont.name,
                "number"        :   num,
                "cab"           :   cont.image,
                "volumes"       :   cont.volumes,
                "environs"      :   cont.environs,
                "shared_memory" :   cont.shared_memory,
                "input_content" :   cont.input_content,
                "msdir_content" :   cont.msdir_content,
                "label"         :   cont.label,
                "status"        :   status,
        }
        recipe['steps'].append(step)


    def run(self, steps=None, resume=False, redo=None):
        """
        Run a Stimela recipe. 

        steps   :   recipe steps to run
        resume  :   resume recipe from last run
        redo    :   Re-run an old recipe from a .last file
        """

        recipe = {
            "name"      :   self.name,
            "steps"     :   []
        }
        start_at = 0


        if redo:
            recipe = utils.readJson(redo)
            self.log.info('Rerunning recipe {0} from {1}'.format(recipe['name'], redo))
            self.log.info('Recreating recipe instance..')
            self.containers = []
            for step in recipe['steps']:
                
            #        add I/O folders to the json file
            #        add a string describing the contents of these folders
            #        The user has to ensure that these folders exist, and have the required content
                
                self.log.info('Adding cab \'{0}\' to recipe. The container will be named \'{1}\''.format(step['cab'], step['name']))
                cont = docker.Container(step['cab'], step['name'],
                                      label=step['label'], logger=self.log,
                                      shared_memory=step['shared_memory'])
                self.log.debug('Adding volumes {0} and environmental variables {1}'.format(step['volumes'], step['environs']))
                cont.volumes = step['volumes']
                cont.environs = step['environs']
                cont.shared_memory = step['shared_memory']
                cont.input_content = step['input_content']
                cont.msdir_content = step['msdir_content']

                self.containers.append(cont)

        elif resume:
            self.log.info("Resuming recipe from last run.")
            try:
                recipe = utils.readJson(self.resume_file)
            except IOError:
                raise IOError("Cannot resume pipeline, resume file '{}' not found".format(self.resume_file))

            steps_ = recipe.pop('steps')
            recipe['steps'] = []
            _steps = []
            for step in steps_:
                if step['status'] == 'completed':
                    recipe['steps'].append(step)
                    continue

                _cab = step['cab']
                number = step['number']
                
                # Check if the recipe flow has changed
                if _cab == self.containers[number-1].image:
                    self.log.info('recipe step \'{0}\' is fit for re-execution. CAB = {1}'.format(number, _cab))
                    _steps.append(number)
                else:
                    raise RuntimeError('Recipe flow, or task scheduling has changed. Cannot resume recipe. CAB= {0}'.format(_cab))

            # Check whether there are steps to resume        
            if len(_steps)==0:
                self.log.info('All the steps were completed. No steps to resume')
                sys.exit(0)
            steps = _steps

        if getattr(steps, '__iter__', False):
            _steps = []
            if isinstance(steps[0], str):
                labels = [ cont.label.split('::')[0] for cont in self.containers]

                for step in steps:
                    try:
                        _steps.append(labels.index(step)+1)
                    except ValueError:
                        raise ValueError('Recipe label ID [{0}] doesn\'t exist'.format(step))
                steps = _steps
        else:
            steps = range(1, len(self.containers)+1)


        containers = [(step, self.containers[step-1]) for step in steps]        
        
        for i, (step, container) in enumerate(containers):
            created = False
            try:
                # Update container parameter file if need be
                if hasattr(container, '_cab'):
                    container._cab.update(container.config, container.parameter_file_name)

                self.log.info('Running Container {}'.format(container.name))
                self.log.info('STEP {0} :: {1}'.format(i+1, container.label))
                self.active = container

                container.create(*['--user {}'.format(UID)])
                created = True
                with open(container.logfile, 'a') as astd:
                    astd.write('\n-----------------------------------\n')
                    astd.write('Stimela version     : {}\n'.format(version.version))
                    astd.write('Cab name            : {}\n'.format(container._cab.task))
                    astd.write('Cab base            : {}\n'.format(container._cab.base))
                    astd.write('Cab tag             : {}\n'.format(container._cab.tag))
                    astd.write('-------------------------------------\n')

                container.start()
                self.log2recipe(container, recipe, step, 'completed')

            except BaseException as e:
                self.completed = [cont[1] for cont in containers[:i]]
                self.remaining = [cont[1] for cont in containers[i+1:]]
                self.failed = container

                self.log.info('Recipe execution failed while running container {}'.format(container.name))
                self.log.info('Completed containers : {}'.format([c.name for c in self.completed]))
                self.log.info('Remaining containers : {}'.format([c.name for c in self.remaining]))

                self.log2recipe(container, recipe, step, 'failed')
                for step, cont in containers[i+1:]:
                    self.log.info('Logging remaining task: {}'.format(cont.label or cont.name))
                    self.log2recipe(cont, recipe, step, 'remaining')

                self.log.info('Saving pipeline information in {}'.format(self.resume_file))
                utils.writeJson(self.resume_file, recipe)

                pe = PipelineException(e, self.completed, container, self.remaining)

                raise pe, None, sys.exc_info()[2]

            finally:
                if created:
                    container.stop()
                    container.remove()

        self.proc_logger.remove('processes', self.pid)
        self.proc_logger.write()

        self.log.info('Saving pipeline information in {}'.format(self.resume_file))
        utils.writeJson(self.resume_file, recipe)

        self.log.info('Recipe executed successfully')<|MERGE_RESOLUTION|>--- conflicted
+++ resolved
@@ -7,11 +7,8 @@
 import logging
 import inspect
 import re
-<<<<<<< HEAD
 from stimela.dismissable import dismissable
-=======
 from stimela_misc import version
->>>>>>> 927634b8
 
 USER = os.environ["USER"]
 UID = os.getuid()
