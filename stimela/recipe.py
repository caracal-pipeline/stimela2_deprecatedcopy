--- conflicted
+++ resolved
@@ -81,13 +81,9 @@
         Cargo.__post_init__(self)
         if self.name is None:
             self.name = self.image or self.command.split()[0]
-<<<<<<< HEAD
         for param in self.inputs.keys():
             if param in self.outputs:
                 raise CabValidationError(f"cab {self.name}: parameter {param} is both an input and an output, this is not permitted")
-
-=======
->>>>>>> 0fa53927
 
     def validate(self, config, params: Optional[Dict[str, Any]] = None, subst: Optional[Dict[str, Any]] = None):
         self.params = validate_parameters(params, self.inputs_outputs, subst=subst)
@@ -239,10 +235,12 @@
             step (Step): step object to add
             label (str, optional): step label, auto-generated if None
         """
-<<<<<<< HEAD
         names = list(filter(lambda s: s.cab == cabname, self.steps))
 
         self.steps[label or f"step_{len(names)}"] = step
+
+        if self.finalized:
+            raise DefinitionError("can't add a step to a recipe that's been finalized")
 
     def add(self, cabname: str, label: str=None, 
             params: Optional[Dict[str, Any]] = None, info: str=None):
@@ -256,11 +254,8 @@
         """
         step = Step(cab=cabname, params=params, info=info)
         self.steps[label] = step
-=======
-        if self.finalized:
-            raise DefinitionError("can't add a step to a recipe that's been finalized")
+
         self.steps[label or f"step_{len(self.steps)}"] = step
->>>>>>> 0fa53927
 
     def _add_alias(self, alias_name, step_label, step, step_param_name):
         is_input = schema = step.inputs.get(step_param_name)
