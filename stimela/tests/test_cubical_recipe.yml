--- conflicted
+++ resolved
@@ -30,7 +30,6 @@
     command: echo # just a dummy for now 
 
 recipe:
-<<<<<<< HEAD
   name: "cubical-loop"
   for_loop:
     var: ms
@@ -55,19 +54,6 @@
           image_name: foo
           image_size: 10000
           image_scale: 0.8asec
-=======
-  name: "cubical-image"
-  info: 'does one step of cubical, followed by one step of imaging'
-  dirs:
-    log: logs
-  aliases:
-    image: image.prefix
-  defaults:
-    calibrate_parset: solve-x.parset
-    image: foo
-    image_size: 10000
-    image_scale: 0.8asec
->>>>>>> c5dac080
 
         steps: 
           calibrate: 
