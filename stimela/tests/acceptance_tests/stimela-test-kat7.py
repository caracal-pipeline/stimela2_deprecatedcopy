# -*- coding: future_fstrings -*-
import stimela
import os
import unittest
import subprocess
from nose.tools import timed
import shutil


class kat7_reduce(unittest.TestCase):
    @classmethod
    def setUpClass(cls):
        unittest.TestCase.setUpClass()
        # I/O
        global INPUT
        INPUT = 'input'
        global MSDIR
        MSDIR = 'msdir'

        global MS
        MS = 'kat-7-small.ms'
        global PREFIX
        PREFIX = 'kat7_small_LBand'

        # Fields
        global GCAL
        GCAL = 'PKS2326-477'
        global TARGET
        TARGET = '1'
        global BPCAL
        BPCAL = 'PKS1934-638'

        # Reference antenna
        global REFANT
        REFANT = '0'

        # Calibration tables
        global ANTPOS_TABLE
        ANTPOS_TABLE = PREFIX + '.antpos:output'
        global BPCAL_TABLE
        BPCAL_TABLE = PREFIX + '.B0:output'
        global DELAYCAL_TABLE
        DELAYCAL_TABLE = PREFIX + '.K0:output'
        global GAINCAL_TABLE
        GAINCAL_TABLE = PREFIX + '.G0:output'
        global FLUXSCALE_TABLE
        FLUXSCALE_TABLE = PREFIX + '.fluxscale:output'

        global LABEL
        LABEL = "test_reduction"
        global OUTPUT
        OUTPUT = "/tmp/output_%s" % LABEL
        global MSCONTSUB
        MSCONTSUB = MS+'.contsub'

        global SPW
        SPW = '0:100~355'
        # Calibration tables
        global LSM0
        LSM0 = PREFIX + '.lsm.html'
        global SELFCAL_TABLE1
        SELFCAL_TABLE1 = PREFIX + '.SF1:output'
        global IMAGE1
        IMAGE1 = PREFIX+'image1:output'
        global MASK1
        MASK1 = PREFIX+'mask1.fits'
        global IMAGE2
        IMAGE2 = PREFIX+'image2:output'
        global nchans
        nchans = 256
        global chans
        chans = [100, 355]

        # Clean-Mask-Clean
        global imname0
        imname0 = PREFIX+'image0'
        global maskname0
        maskname0 = PREFIX+'mask0.fits'
        global maskname01
        maskname01 = PREFIX+'mask01.fits'
        global imname1
        imname1 = PREFIX+'image1'
        global corr_ms
        corr_ms = MS+'-corr.ms'
        global lsm0
        lsm0 = PREFIX+'-LSM0'
        stimela.register_globals()

    @classmethod
    def tearDownClass(cls):
        unittest.TestCase.tearDownClass()
        global OUTPUT
        shutil.rmtree(OUTPUT)

    def tearDown(self):
        unittest.TestCase.tearDown(self)

    def setUp(self):
        unittest.TestCase.setUp(self)

    def testEndToEndReduction(self):
        global INPUT, OUTPUT, MSDIR, MS, LABEL
        global GAINCAL_TABLE2, FLUXSCALE_TABLE, GAINCAL_TABLE, DELAYCAL_TABLE, BPCAL_TABLE, ANTPOS_TABLE
        global REFANT, BPCAL, TARGET, GCAL, PREFIX
        global MSCONTSUB, SPW, LSM0, SELFCAL_TABLE1, corr_ms, lsm0
        global IMAGE1, IMAGE2, MASK1, nchans, chans, imname0, maskname0, maskname01, imname1

        recipe = stimela.Recipe('Test reduction script',
                                ms_dir=MSDIR, JOB_TYPE="docker", log_dir="logs")

        recipe.add('cab/casa_listobs', 'listobs', {
            "vis": MS
        },
            input=INPUT,
            output=OUTPUT,
            label='listobs:: some stats',
            time_out=300)

        # It is common for the array to require a small amount of time to settle down at the start of a scan. Consequently, it has
        # become standard practice to flag the initial samples from the start of each scan. This is known as 'quack' flagging
        recipe.add('cab/casa_flagdata', 'quack_flagging', {
            "vis": MS,
            "mode": 'quack',
            "quackinterval": 10.0,
            "quackmode": 'beg',
        },
            input=INPUT,
            output=OUTPUT,
            label='quack_flagging:: Quack flagging',
            time_out=300)

        # Flag the autocorrelations

        recipe.add('cab/casa_flagdata', 'autocorr_flagging', {
            "vis":   MS,
            "mode":   'manual',
            "autocorr":   True,
        },
            input=INPUT,
            output=OUTPUT,
            label='autocorr_flagging:: Autocorrelations flagging',
            time_out=300)

        # Flag bad channels
        recipe.add('cab/casa_flagdata', 'badchan_flagging', {
            "vis":   MS,
            "mode":   'manual',
            "spw":   "0:113~113,0:313~313,0:369~369,0:601~607,0:204~204,0:212~212,0:594~600",

        },
            input=INPUT,
            output=OUTPUT,
            label='badchan_flagging:: Bad Channel flagging',
            time_out=300)

        recipe.add('cab/casa_clearcal', 'clearcal',
                   {
                       "vis":   MS,
                       "addmodel":   True
                   },
                   input=INPUT,
                   output=OUTPUT,
                   label='clearcal:: casa clearcal',
                   time_out=300)

        recipe.add('cab/casa_setjy', 'set_flux_scaling', {
            "vis":   MS,
            "field":   BPCAL,
            "standard":   'Perley-Butler 2010',
            "usescratch":   True,
            "scalebychan":   True,
        },
            input=INPUT,
            output=OUTPUT,
            label='set_flux_scaling:: Set flux density value for the amplitude calibrator',
            time_out=300)

        recipe.add('cab/casa_bandpass', 'bandpass_cal', {
            "vis": MS,
            "caltable": BPCAL_TABLE,
            "field": BPCAL,
            "refant": REFANT,
            "spw": SPW,
            "solint": 'inf',
            "bandtype": 'B',
            #                        "opacity"   : 0.0,
            #                        "gaincurve" : False,
        },
            input=INPUT,
            output=OUTPUT,
            label='bandpass_cal:: Bandpass calibration',
            time_out=300)

        # display the bandpass solutions. Note that in the plotcal inputs below, the amplitudes are being displayed as a function of
        # frequency channel. The parameter subplot=221 is used to display multiple plots per page (2 plots per page in the y
        # direction and 2 in the x direction). The first two commands below show the amplitude solutions (one per each polarization)
        # and the last two show the phase solutions (one per each polarization). Parameter iteration='antenna' is used to step
        # through separate plots for each antenna.
        recipe.add('cab/casa_plotcal', 'plot_bandpass_amp_R', {
            "caltable": BPCAL_TABLE,
            "poln": 'R',
            "xaxis": 'chan',
            "yaxis": 'amp',
            "field": BPCAL,
            "spw": SPW,
            "subplot": 221,
            "figfile": PREFIX+'-B0-R-amp.png',
        },
            input=INPUT,
            output=OUTPUT,
            label='plot_bandpass_amp_R:: Plot bandpass table. AMP, R',
            time_out=1200)

        # Gain calibration - amplitude and phase - first for BPCAL.
        recipe.add('cab/casa_gaincal', 'gaincal_bp', {
            "vis": MS,
            "caltable": GAINCAL_TABLE,
            "field": "{0:s},{1:s}".format(BPCAL, GCAL),
            "solint": 'inf',
            "refant": '',
            "gaintype": 'G',
            "calmode": 'ap',
            "spw": SPW,
            "solnorm": False,
            "gaintable": [BPCAL_TABLE],
            "interp": ['nearest'],
        },
            input=INPUT,
            output=OUTPUT,
            label="gaincal:: Gain calibration",
            time_out=300)

        # Set fluxscale
        recipe.add('cab/casa_fluxscale', 'fluxscale', {
            "vis": MS,
            "caltable": GAINCAL_TABLE,
            "fluxtable": FLUXSCALE_TABLE,
            "reference": [BPCAL],
            "transfer": [GCAL],
            "incremental": False,
        },
            input=INPUT,
            output=OUTPUT,
            label='fluxscale:: Set fluxscale',
            time_out=300)

        # Apply calibration to BPCAL
        recipe.add('cab/casa_applycal', 'applycal_bp', {
            "vis": MS,
            "field": BPCAL,
            "gaintable": [BPCAL_TABLE, FLUXSCALE_TABLE],
            "gainfield": ['', '', BPCAL],
            "interp": ['', '', 'nearest'],
            "calwt": [False],
            "parang": False,
            "applymode": "calflag",
        },
            input=INPUT,
            output=OUTPUT,
            label='applycal_bp:: Apply calibration to Bandpass Calibrator',
            time_out=1800)

        recipe.run()

        recipe = stimela.Recipe('KAT reduction script 2',
                                ms_dir=MSDIR, JOB_TYPE="docker", log_dir="logs")
        # Copy CORRECTED_DATA to DATA, so we can start uv_contsub
        recipe.add("cab/msutils", "move_corrdata_to_data", {
            "command": "copycol",
            "msname": MS,
            "fromcol": "CORRECTED_DATA",
            "tocol": "DATA",
        },
            input=INPUT, output=OUTPUT,
            label="move_corrdata_to_data::msutils",
            time_out=1800)

        os.system("rm -rf {}/{}-corr.ms".format(MSDIR, MS[:-3]))
        recipe.add('cab/casa_split', 'split_corr_data',
                   {
                       "vis":   MS,
                       "outputvis":   MS[:-3]+'-corr.ms',
                       "field":   str(BPCAL),
                       "spw":   SPW,
                       "datacolumn":   'data',
                   },
                   input=INPUT,
                   output=OUTPUT,
                   label='split_corr_data:: Split corrected data from MS',
                   time_out=1800)

        MS = MS[:-3]+'-corr.ms'

        recipe.add('cab/casa_clearcal', 'prep_split_data',
                   {
                       "vis":   MS,
                       "addmodel":   True
                   },
                   input=INPUT,
                   output=OUTPUT,
                   label='prep_split_data:: Prep split data with casa clearcal',
                   time_out=1800)

        # Clean-Mask-Clean
        imname0 = PREFIX+'image0'
        maskname0 = PREFIX+'mask0.fits'
        maskname01 = PREFIX+'mask01.fits'
        imname1 = PREFIX+'image1'

        recipe.add('cab/casa_tclean', 'image_target_field_r1', {
            "vis":   MS,
            "datacolumn":  "corrected",
            "field":   "0",
            "start":   21,  # Other channels don't have any data
            "nchan":   235 - 21,
            "width":   1,
            # Use Briggs weighting to weigh visibilities for imaging
            "weighting":   "briggs",
            "robust":   0,
            "imsize":   256,                   # Image size in pixels
            "cellsize":   "30arcsec",                      # Size of each square pixel
            "niter":   100,
            "stokes":   "I",
            "prefix":   '%s:output' % (imname1),
        },
            input=INPUT,
            output=OUTPUT,
            label="image_target_field_r1:: Image target field second round",
            time_out=300)

        recipe.add('cab/cleanmask', 'mask0', {
            "image": '%s.image.fits:output' % (imname1),
            "output": '%s:output' % (maskname0),
            "dilate": False,
            "sigma": 20,
        },
            input=INPUT,
            output=OUTPUT,
            label='mask0:: Make mask',
            time_out=1800)

        lsm0 = PREFIX+'-LSM0'
        # Source finding for initial model
        recipe.add("cab/pybdsm", "extract_init_model", {
            "image":  '%s.image.fits:output' % (imname1),
            "outfile":  '%s:output' % (lsm0),
            "thresh_pix":  25,
            "thresh_isl":  15,
            "port2tigger":  True,
        },
            input=INPUT, output=OUTPUT,
            label="extract_init_model:: Make initial model from preselfcal image",
            time_out=1800)


        # First selfcal round
        recipe.add("cab/calibrator", "calibrator_Gjones_subtract_lsm0", {
            "skymodel": "%s.lsm.html:output" % (lsm0),
            "msname": MS,
            "threads": 16,
            "column": "DATA",
            "output-data": "CORR_RES",
            "Gjones": True,
            # Ad-hoc right now, subject to change
            "Gjones-solution-intervals": [20, 0],
            "Gjones-matrix-type": "GainDiagPhase",
            "tile-size": 512,
            "field-id": 0,
        },
            input=INPUT, output=OUTPUT,
            label="calibrator_Gjones_subtract_lsm0:: Calibrate and subtract LSM0",
            time_out=1800)

        # Diversity is a good thing... lets add some DDFacet to this soup bowl
        imname = PREFIX+'ddfacet'

        recipe.add("cab/ddfacet", "ddfacet_test",
                   {
                       "Data-MS": [MS],
                       "Output-Name": imname,
                       "Image-NPix": 256,
                       "Image-Cell": 30,
                       "Cache-Reset": True,
                       "Freq-NBand": 2,
                       "Weight-ColName": "WEIGHT",
                       "Data-ChunkHours": 10,
                       "Beam-FITSFeed": "rl",
                       "Data-Sort": True,
                       "Log-Boring": True,
                       "Deconv-MaxMajorIter": 1,
                       "Deconv-MaxMinorIter": 20,
                   },
                   input=INPUT, output=OUTPUT, shared_memory="8gb",
                   label="image_target_field_r0ddfacet:: Make a test image using ddfacet",
                   time_out=120)

        lsm1 = PREFIX+'-LSM0'
        # Source finding for initial model
        recipe.add("cab/pybdsm", "extract_init_model", {
            "image":  '%s.app.restored.fits:output' % (imname),
            "outfile":  '%s:output' % (lsm1),
            "thresh_pix":  25,
            "thresh_isl":  15,
            "port2tigger":  True,
        },
            input=INPUT, output=OUTPUT,
            label="extract_init_model:: Make initial model from preselfcal image",
            time_out=1800)

        # Stitch LSMs together
        lsm2 = PREFIX+'-LSM2'
        recipe.add("cab/tigger_convert", "stitch_lsms1", {
            "input-skymodel":   "%s.lsm.html:output" % lsm0,
            "output-skymodel":   "%s.lsm.html:output" % lsm2,
            "rename": True,
            "force": True,
            "append":   "%s.lsm.html:output" % lsm1,
        },
            input=INPUT, output=OUTPUT,
            label="stitch_lsms1::Create master lsm file",
            time_out=300)
        
        recipe.add("cab/cubical", "cubical_cal", {
                'data-ms': MS,
                'data-column': "DATA",
                'dist-nworker': 2,
                'dist-nthread': 4,
                'data-freq-chunk': 0,
                'model-list': "%s.lsm.html:output" % lsm2,
                'weight-column': "WEIGHT",
                'flags-apply': "FLAG",
                'flags-auto-init': "legacy",
                'madmax-enable': False,
                'madmax-threshold': [0,0,10],
                'madmax-global-threshold': [0,0],
                'sol-jones': 'g',
                'sol-stall-quorum': 0.95,
                'out-name': "cubicaltest",
                'out-column': "CORRECTED_DATA",
                'log-verbose': "solver=2",
                'g-type': "complex-diag",
                'g-freq-int': 0,
                'g-time-int': 10,
                'g-max-iter': 20,
                'g-update-type': "phase-diag",
        }, input=INPUT, output=OUTPUT, 
        label="cubical",
<<<<<<< HEAD
        shared_memory="200gb")
=======
        shared_memory="100gb")
>>>>>>> 51a8584f

        recipe.add('cab/casa_uvcontsub', 'uvcontsub',
                   {
                       "msname":    MS,
                       "field":    "0",
                       "fitorder":    1,
                   },
                   input=INPUT,
                   output=OUTPUT,
                   label='uvcontsub:: Subtract continuum in the UV plane',
                   time_out=1800)

        # Image HI
        recipe.add('cab/casa_clean', 'casa_dirty_cube',
                   {
                       "msname": MS+".contsub",
                       "prefix": PREFIX,
                       "mode": 'channel',
                       "nchan": nchans,
                       "niter": 0,
                       "npix": 256,
                       "cellsize": 30,
                       "weight": 'natural',
                       "port2fits": True,
                   },
                   input=INPUT,
                   output=OUTPUT,
                   label='casa_dirty_cube:: Make a dirty cube with CASA CLEAN',
                   time_out=1800)

        recipe.add('cab/sofia', 'sofia',
                   {
                       #    USE THIS FOR THE WSCLEAN DIRTY CUBE
                       #    "import.inFile"     :   '{:s}-cube.dirty.fits:output'.format(combprefix),
                       #    USE THIS FOR THE CASA CLEAN CUBE
                       # CASA CLEAN cube
                       "import.inFile":   '{:s}.image.fits:output'.format(PREFIX),
                       "steps.doFlag": False,
                       "steps.doScaleNoise": True,
                       "steps.doSCfind": True,
                       "steps.doMerge": True,
                       "steps.doReliability": False,
                       "steps.doParameterise": False,
                       "steps.doWriteMask": True,
                       "steps.doMom0": False,
                       "steps.doMom1": False,
                       "steps.doWriteCat": True,
                       "flag.regions": [],
                       "scaleNoise.statistic": 'mad',
                       "SCfind.threshold": 4,
                       "SCfind.rmsMode": 'mad',
                       "merge.radiusX": 2,
                       "merge.radiusY": 2,
                       "merge.radiusZ": 2,
                       "merge.minSizeX": 2,
                       "merge.minSizeY": 2,
                       "port2tigger": False,
                       "merge.minSizeZ": 2,
                   },
                   input=INPUT,
                   output=OUTPUT,
                   label='sofia:: Make SoFiA mask and images',
                   time_out=1800)

        recipe.run()<|MERGE_RESOLUTION|>--- conflicted
+++ resolved
@@ -445,11 +445,7 @@
                 'g-update-type': "phase-diag",
         }, input=INPUT, output=OUTPUT, 
         label="cubical",
-<<<<<<< HEAD
-        shared_memory="200gb")
-=======
         shared_memory="100gb")
->>>>>>> 51a8584f
 
         recipe.add('cab/casa_uvcontsub', 'uvcontsub',
                    {
