import subprocess
import signal
import os
import sys
import logging
import json
import yaml
import codecs
import time
import tempfile
import inspect
import warnings
import re
import math

from fcntl import fcntl, F_GETFL, F_SETFL
from os import O_NONBLOCK, read

DEBUG = False
INTERRUPT_TIME = 0.1 # seconds -- do not want to constantly interrupt the child process
class StimelaCabRuntimeError(RuntimeError): pass

from multiprocessing import Process, Manager, Lock

CPUS = 1

def _logger(level=0, logfile=None):

    if logfile and not logging.getLogger("STIMELA"):
        logging.basicConfig(filename=logfile)
    elif not logging.getLogger("STIMELA"):
        logging.basicConfig()

    LOGL = {"0": "INFO",
            "1": "DEBUG",
            "2": "ERROR",
            "3": "CRITICAL"}

    log = logging.getLogger("STIMELA")
    log.setLevel(eval("logging."+LOGL[str(level)]))

    return log


def assign(key, value):
    frame = inspect.currentframe().f_back
    frame.f_globals[key] = value


def xrun(command, options, log=None, _log_container_as_started=False, logfile=None, timeout=-1):
    """
        Run something on command line.

        Example: _run("ls", ["-lrt", "../"])
    """
    
    cmd = " ".join([command]+ map(str, options) )
    def _print_info(msg):
        if log:
            log.info(msg)
        else:
            sys.stdout.write(msg + "\n")

    def _print_warn(msg):
        if log:
            log.warn(msg)
        else:
            sys.stderr.write(msg + "\n")
    
    _print_info("Running: {0:s}".format(cmd))

    sys.stdout.flush()
    starttime = time.time()
<<<<<<< HEAD
    process = subprocess.Popen(cmd,
                  stderr=subprocess.PIPE if not isinstance(sys.stderr,file) else sys.stderr,
                  stdout=subprocess.PIPE if not isinstance(sys.stdout,file) else sys.stdout,
                  shell=True)
    out, err = None, None
    try:
        if process.stdout or process.stderr:
            out, err = process.communicate()
            if out is not None:
                sys.stdout.write(str(out))
            if err is not None:
                sys.stderr.write(str(err))
            
=======
    ON_POSIX = 'posix' in sys.builtin_module_names

    p = process = subprocess.Popen(cmd,
                  stderr=subprocess.PIPE,
                  stdout=subprocess.PIPE,
                  shell=True, 
                  close_fds=ON_POSIX)

    flags = fcntl(p.stdout, F_GETFL) # get current p.stdout flags
    fcntl(p.stdout, F_SETFL, flags | O_NONBLOCK)

    try:            
        reaped = False
>>>>>>> 3fd2b0a8
        while (process.poll() is None):
            try:
                _print_info(read(p.stdout.fileno(), 2**24))
                _print_info(read(p.stderr.fileno(), 2**24))

            except OSError:
                pass #no more data

            currenttime = time.time()
            if (timeout >= 0) and (currenttime - starttime < timeout):
                DEBUG and _print_warn("Clock Reaper: has been running for {0:f}, must finish in {1:f}".format(currenttime - starttime, timeout))
                time.sleep(INTERRUPT_TIME) # this is probably not ideal as it interrupts the process every few seconds, 
                #check whether there is an alternative with a callback
            elif (timeout >= 0):
<<<<<<< HEAD
=======
                _print_warn("Clock Reaper: Timeout reached for '{0:s}'... sending the KILL signal".format(cmd))
>>>>>>> 3fd2b0a8
                process.kill() # send SIGKILL
                reaped = True
            else:
                DEBUG and _print_info("God mode on: has been running for {0:f}".format(currenttime - starttime))
                time.sleep(INTERRUPT_TIME) # this is probably not ideal as it interrupts the process every few seconds, 
                #check whether there is an alternative with a callback
        assert hasattr(process, "returncode"), "No returncode after termination!"

        try:
            _print_info(read(p.stdout.fileno(), 2**24))
            _print_info(read(p.stderr.fileno(), 2**24))

        except OSError:
             pass #no more data

        if reaped: process.returncode = -99
    finally:
        if process.returncode == -99:
           raise StimelaCabRuntimeError('%s: has failed to run in allotted time and has been killed by Clock' % (command)) 
        elif process.returncode:
           raise StimelaCabRuntimeError('%s: returns errr code %d' % (command, process.returncode))



def pper(iterable, command, cpus=None, stagger=2, logger=None):
    """
       Run command in parallel.
       
       iterable :  argument(s) to iterate over
       command : callable command to run
       cpus : number of cpus to use
       stagger : stagger jobs (in seconds)
       logger : logging instance
    """

    cpus = cpus or CPUS
    manager = Manager()

    if not hasattr(iterable, "__iter__"):
        raise TypeError("Can not iterate over [%s]. Make its iterable"%iterable)

    if not callable(command):
        raise TypeError("command [%] is not callable"%(command.func_name))

    message = "Iterating over :: %s"%repr(iterable)

    if logger:
        logger.info(message)
    else:
        print message

    active = manager.Value("d", 0)
    
    def worker(*args):
        command(*args)
        active.value -= 1

    nprocs = len(iterable)
    counter = 0
    procs = []

    while counter <= nprocs-1:
        if active.value >= cpus:
            continue
        
        time.sleep(stagger)
        active.value += 1
        args = iterable[counter]

        if not hasattr(args, "__iter__"):
            args = (args,)

        proc = Process(target=worker, args=args)
        procs.append(proc)
        proc.start()
        counter += 1

    for proc in procs:
        proc.join()


def readJson(conf):
    with open(conf) as _std:
        jdict = yaml.safe_load(_std)
        return jdict


def writeJson(config, dictionary):
    with codecs.open(config, 'w', 'utf8') as std:
        std.write(json.dumps(dictionary, ensure_ascii=False))


def get_Dockerfile_base_image(image):

    if os.path.isfile(image):
        dockerfile = image
    else:
        dockerfile = "{:s}/Dockerfile".format(image)

    with open(dockerfile, "r") as std:
        _from = "" 
        for line in std.readlines():
            if line.startswith("FROM"):
                _from = line
        
    return _from


def change_Dockerfile_base_image(path, _from, label, destdir="."):
    if os.path.isfile(path):
        dockerfile = path
        dirname = os.path.dirname(path)
    else:
        dockerfile = "{:s}/Dockerfile".format(path)
        dirname = path

    with open(dockerfile, "r") as std:
        lines = std.readlines()
        for line in lines:
            if line.startswith("FROM"):
                lines.remove(line)

    temp_dir = tempfile.mkdtemp(prefix="tmp-stimela-{:s}-".format(label), dir=destdir)
    xrun("cp", ["-r", "{:s}/Dockerfile {:s}/src".format(dirname, dirname), temp_dir])

    dockerfile = "{:s}/Dockerfile".format(temp_dir)

    with open(dockerfile, "w") as std:
        std.write("{:s}\n".format(_from))

        for line in lines:
            std.write(line)

    return temp_dir, dockerfile


def get_base_images(logfile, index=1):
    
    with open(logfile) as std:
        string = std.read()

    separator = "[================================DONE==========================]"

    log = string.split(separator)[index-1]

    images = []

    for line in log.split("\n"):
        if line.find("<=BASE_IMAGE=>")>0:
            tmp = line.split("<=BASE_IMAGE=>")[-1]
            image, base = tmp.split("=")
            images.append((image.strip(), base))
    
    return images


def icasa(taskname, mult=None, clearstart=False, loadthese=[],**kw0):
    """ 
      runs a CASA task given a list of options.
      A given task can be run multiple times with a different options, 
      in this case the options must be parsed as a list/tuple of dictionaries via mult, e.g 
      icasa('exportfits',mult=[{'imagename':'img1.image','fitsimage':'image1.fits},{'imagename':'img2.image','fitsimage':'image2.fits}]). 
      Options you want be common between the multiple commands should be specified as key word args.
    """

    # create temp directory from which to run casapy
    td = tempfile.mkdtemp(dir='.')
    # we want get back to the working directory once casapy is launched
    cdir = os.path.realpath('.')

    # load modules in loadthese
    _load = ""
    if "os" not in loadthese or "import os" not in loadthese:
        loadthese.append("os")

    if loadthese:
        exclude = filter(lambda line: line.startswith("import") or line.startswith("from"), loadthese)
        for line in loadthese:
            if line not in exclude:
                line = "import %s"%line
            _load += "%s\n"%line

    if mult:
        if isinstance(mult,(tuple,list)):
            for opts in mult:
                opts.update(kw0)
        else:
            mult.upadte(kw0)
            mult = [mult]
    else:
        mult = [kw0]

    run_cmd = """ """
    for kw in mult:
        task_cmds = []
        for key,val in kw.iteritems():
            if isinstance(val,(str, unicode)):
                 val = '"%s"'%val
            task_cmds .append('%s=%s'%(key,val))

        task_cmds = ", ".join(task_cmds)
        run_cmd += """ 
%s
os.chdir('%s')
%s
%s(%s)
"""%(_load, cdir,"clearstart()" if clearstart else "", taskname, task_cmds)

    tf = tempfile.NamedTemporaryFile(suffix='.py')
    tf.write(run_cmd)
    tf.flush()
    t0 = time.time()
    # all logging information will be in the pyxis log files 
    print("Running {}".format(run_cmd))
    xrun("cd", [td, "&& casa --nologger --log2term --nologfile -c", tf.name])

    # log taskname.last 
    task_last = '%s.last'%taskname
    if os.path.exists(task_last):
        with open(task_last,'r') as last:
            print('%s.last is: \n %s'%(taskname, last.read()))

    # remove temp directory. This also gets rid of the casa log files; so long suckers!
    xrun("rm", ["-fr ", td, task_last])
    tf.close()


def stack_fits(fitslist, outname, axis=0, ctype=None, keep_old=False, fits=False):
    """ Stack a list of fits files along a given axiis.
       
       fitslist: list of fits file to combine
       outname: output file name
       axis: axis along which to combine the files
       fits: If True will axis FITS ordering axes
       ctype: Axis label in the fits header (if given, axis will be ignored)
       keep_old: Keep component files after combining?
    """
    import numpy
    try:
        import pyfits
    except ImportError:
        warnings.warn("Could not find pyfits on this system. FITS files will not be stacked")
        sys.exit(0)

    hdu = pyfits.open(fitslist[0])[0]
    hdr = hdu.header
    naxis = hdr['NAXIS']

    # find axis via CTYPE key
    if ctype is not None:
        for i in range(1,naxis+1):
            if hdr['CTYPE%d'%i].lower().startswith(ctype.lower()):
                axis = naxis - i # fits to numpy convention
    elif fits:
      axis = naxis - axis

    fits_ind = abs(axis-naxis)
    crval = hdr['CRVAL%d'%fits_ind]

    imslice = [slice(None)]*naxis
    _sorted = sorted([pyfits.open(fits) for fits in fitslist],
                    key=lambda a: a[0].header['CRVAL%d'%(naxis-axis)])

    # define structure of new FITS file
    nn = [ hd[0].header['NAXIS%d'%(naxis-axis)] for hd in _sorted]
    shape = list(hdu.data.shape)
    shape[axis] = sum(nn)
    data = numpy.zeros(shape,dtype=float)

    for i, hdu0 in enumerate(_sorted):
        h = hdu0[0].header
        d = hdu0[0].data
        imslice[axis] = range(sum(nn[:i]),sum(nn[:i+1]) )
        data[imslice] = d 
        if crval > h['CRVAL%d'%fits_ind]:
            crval =  h['CRVAL%d'%fits_ind]

    # update header
    hdr['CRVAL%d'%fits_ind] = crval
    hdr['CRPIX%d'%fits_ind] = 1 

    pyfits.writeto(outname, data, hdr, clobber=True)
    print("Successfully stacked images. Output image is %s"%outname)

    # remove old files
    if not keep_old:
        for fits in fitslist:
            os.system('rm -f %s'%fits)


def substitute_globals(string, globs=None):
    sub = set(re.findall('\{(.*?)\}', string))
    globs = globs or inspect.currentframe().f_back.f_globals
    if sub:
        for item in map(str, sub):
            string = string.replace("${%s}"%item, globs[item])
        return string
    else:
        return False


def get_imslice(ndim):
    imslice = []
    for i in xrange(ndim):
        if i<ndim-2:
            imslice.append(0)
        else:
            imslice.append(slice(None))

    return imslice


def addcol(msname, colname=None, shape=None,
           data_desc_type='array', valuetype=None, init_with=0, **kw):
    """ add column to MS 
        msanme : MS to add colmn to
        colname : column name
        shape : shape
        valuetype : data type 
        data_desc_type : 'scalar' for scalar elements and array for 'array' elements
        init_with : value to initialise the column with 
    """
    import numpy
    import pyrap.tables
    tab = pyrap.tables.table(msname,readonly=False)

    try: 
        tab.getcol(colname)
        print('Column already exists')

    except RuntimeError:
        print('Attempting to add %s column to %s'%(colname,msname))

        from pyrap.tables import maketabdesc
        valuetype = valuetype or 'complex'

        if shape is None: 
            dshape = list(tab.getcol('DATA').shape)
            shape = dshape[1:]

        if data_desc_type=='array':
            from pyrap.tables import makearrcoldesc
            coldmi = tab.getdminfo('DATA') # God forbid this (or the TIME) column doesn't exist
            coldmi['NAME'] = colname.lower()
            tab.addcols(maketabdesc(makearrcoldesc(colname,init_with,shape=shape,valuetype=valuetype)),coldmi)

        elif data_desc_type=='scalar':
            from pyrap.tables import makescacoldesc
            coldmi = tab.getdminfo('TIME')
            coldmi['NAME'] = colname.lower()
            tab.addcols(maketabdesc(makescacoldesc(colname,init_with,valuetype=valuetype)),coldmi)

        print('Column added successfuly.')

        if init_with:
            nrows = dshape[0]

            rowchunk = nrows//10 if nrows > 1000 else nrows
            for row0 in range(0,nrows,rowchunk):
                nr = min(rowchunk,nrows-row0)
                dshape[0] = nr
                tab.putcol(colname,numpy.ones(dshape,dtype=valuetype)*init_with,row0,nr)

    tab.close()


def sumcols(msname, col1=None, col2=None, outcol=None, cols=None, suntract=False):
    """ add col1 to col2, or sum columns in 'cols' list.
        If subtract, subtract col2 from col1
    """
    from pyrap.tables import table

    tab = table(msname, readonly=False)
    if cols:
        data = 0
        for col in cols:
            data += tab.getcol(col)
    else:
        if subtract:
            data = tab.getcol(col1) - tab.getcol(col2)
        else:
            data = tab.getcol(col1) + tab.getcol(col2)


    rowchunk = nrows//10 if nrows > 1000 else nrows
    for row0 in range(0, nrows, rowchunk):
        nr = min(rowchunk, nrows-row0)
        tab.putcol(outcol, data[row0:row0+nr], row0, nr)

    tab.close()


def copycol(msname, fromcol, tocol):
    from pyrap.tables import table

    tab = table(msname, readonly=False)
    data = tab.getcol(fromcol)
    if tocol not in tab.colnames():
        addcol(msname, tocol)

    nrows = tab.nrows()
    rowchunk = nrows//10 if nrows > 5000 else nrows
    for row0 in range(0, nrows, rowchunk):
        nr = min(rowchunk, nrows-row0)
        tab.putcol(tocol, data[row0:row0+nr], row0, nr)

    tab.close()


def cab_dict_update(dictionary, key=None, value=None, options=None):
    if options is None:
        options = {key:value}
    for key, value in options.iteritems():
        dictionary[key] = dictionary.pop(key, None) or value
    return dictionary


def compute_vis_noise(msname, sefd, spw_id=0):
    """Computes nominal per-visibility noise"""
    from pyrap.tables import table

    tab = table(msname)
    spwtab = table(msname + "/SPECTRAL_WINDOW")

    freq0 = spwtab.getcol("CHAN_FREQ")[spw_id, 0]
    wavelength = 300e+6/freq0
    bw = spwtab.getcol("CHAN_WIDTH")[spw_id, 0]
    dt = tab.getcol("EXPOSURE", 0, 1)[0]
    dtf = (tab.getcol("TIME", tab.nrows()-1, 1)-tab.getcol("TIME", 0, 1))[0]

    # close tables properly, else the calls below will hang waiting for a lock...
    tab.close()
    spwtab.close()

    print(">>> %s freq %.2f MHz (lambda=%.2fm), bandwidth %.2g kHz, %.2fs integrations, %.2fh synthesis"%(msname, freq0*1e-6, wavelength, bw*1e-3, dt, dtf/3600))
    noise = sefd/math.sqrt(abs(2*bw*dt))
    print(">>> SEFD of %.2f Jy gives per-visibility noise of %.2f mJy"%(sefd, noise*1000))

    return noise <|MERGE_RESOLUTION|>--- conflicted
+++ resolved
@@ -71,21 +71,7 @@
 
     sys.stdout.flush()
     starttime = time.time()
-<<<<<<< HEAD
-    process = subprocess.Popen(cmd,
-                  stderr=subprocess.PIPE if not isinstance(sys.stderr,file) else sys.stderr,
-                  stdout=subprocess.PIPE if not isinstance(sys.stdout,file) else sys.stdout,
-                  shell=True)
-    out, err = None, None
-    try:
-        if process.stdout or process.stderr:
-            out, err = process.communicate()
-            if out is not None:
-                sys.stdout.write(str(out))
-            if err is not None:
-                sys.stderr.write(str(err))
-            
-=======
+
     ON_POSIX = 'posix' in sys.builtin_module_names
 
     p = process = subprocess.Popen(cmd,
@@ -99,7 +85,6 @@
 
     try:            
         reaped = False
->>>>>>> 3fd2b0a8
         while (process.poll() is None):
             try:
                 _print_info(read(p.stdout.fileno(), 2**24))
@@ -114,10 +99,7 @@
                 time.sleep(INTERRUPT_TIME) # this is probably not ideal as it interrupts the process every few seconds, 
                 #check whether there is an alternative with a callback
             elif (timeout >= 0):
-<<<<<<< HEAD
-=======
                 _print_warn("Clock Reaper: Timeout reached for '{0:s}'... sending the KILL signal".format(cmd))
->>>>>>> 3fd2b0a8
                 process.kill() # send SIGKILL
                 reaped = True
             else:
