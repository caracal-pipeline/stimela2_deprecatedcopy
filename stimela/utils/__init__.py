--- conflicted
+++ resolved
@@ -254,10 +254,6 @@
 os.chdir('%s')
 %s
 %s(%s)
-<<<<<<< HEAD
-
-=======
->>>>>>> 6a31ff36
 """%(_load, cdir,"clearstart()" if clearstart else "", taskname, task_cmds)
 
     tf = tempfile.NamedTemporaryFile(suffix='.py')
