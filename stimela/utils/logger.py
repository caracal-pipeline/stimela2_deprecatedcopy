--- conflicted
+++ resolved
@@ -9,162 +9,6 @@
 from datetime import datetime
 import logging
 
-<<<<<<< HEAD
-
-class StimelaLogger(object):
-    def __init__(self, lfile, jtype="docker"):
-        changed = False
-        self.lfile = lfile
-        self.info = {}
-
-        if os.path.exists(self.lfile):
-            self.info = self.read(lfile) or {}
-
-        # First make sure that all fields are
-        # initialised. Initialise if not so
-        for item in ['images', 'containers', 'processes']:
-            if self.info.get(item, None) is None:
-                self.info[item] = {}
-                changed = True
-        if changed:
-            self.write()
-
-        self.jtype = jtype
-
-    def _inspect(self, name):
-
-        output = subprocess.check_output(
-            "{0:s} inspect {1:s}".format(self.jtype, name), shell=True).decode()
-        if self.jtype in ["docker", "podman"]:
-            output_file = StringIO(output[3:-3])
-        else:
-            output_file = StringIO(output)
-        jdict = yaml.safe_load(output_file)
-        output_file.close()
-
-        return jdict
-
-    def log_image(self, name, image_dir, replace=True, cab=False):
-        info = self._inspect(name)
-        if self.jtype in ["docker", "podman"]:
-            if name not in self.info['images'].keys() or replace:
-                self.info['images'][name] = {
-                    'TIME':   info['Created'].split('.')[0].replace('Z', '0'),
-                    'ID':   info['Id'].split(':')[-1],
-                    'CAB':   cab,
-                    'DIR':   image_dir,
-                }
-            else:
-                print('Image {0} has already been logged.'.format(name))
-        else:
-            if name not in self.info['images'].keys() or replace:
-                self.info['images'][name] = {
-                    'TIME':   info['created'].split('.')[0].replace('Z', '0'),
-                    'ID':   info['id'],
-                    'CAB':   cab,
-                    'DIR':   image_dir,
-                }
-            else:
-                print('Image {0} has already been logged.'.format(name))
-
-    def log_container(self, name):
-        info = self._inspect(name)
-
-        if self.jtype in ["docker", "podman"]:
-            if name not in self.info['containers'].keys():
-                self.info['containers'][name] = {
-                    'TIME':   info['Created'].split('.')[0].replace('Z', '0'),
-                    'IMAGE':   info['Config']['Image'],
-                    'ID':   info['Id'],
-                }
-            else:
-                print('contaier {0} has already been logged.'.format(name))
-        else:
-            if name not in self.info['containers'].keys():
-                self.info['containers'][name] = {
-                    'TIME':   info['created'].split('.')[0].replace('Z', '0'),
-                    'IMAGE':   info['config']['Image'],
-                    'ID':   info['id'],
-                }
-            else:
-                print('contaier {0} has already been logged.'.format(name))
-
-    def log_process(self, pid, name):
-        pid = str(pid)
-        timestamp = time.strftime('%Y-%m-%dT%H:%M:%S', time.gmtime())
-        if pid not in self.info['processes'].keys():
-            self.info['processes'][pid] = {
-                'NAME':   name,
-                'TIME':   timestamp,
-            }
-        else:
-            print('PID {0} has already been logged.'.format(pid))
-
-    def remove(self, ltype, name):
-        try:
-            self.info[ltype].pop(str(name))
-        except:
-            print('WARNING:: Could not remove object \'{0}:{1}\' from logger'.format(
-                ltype, name))
-
-    def read(self, lfile=None):
-        try:
-            with open(lfile or self.lfile) as _std:
-                jdict = yaml.safe_load(_std)
-        except IOError:
-            return {}
-
-        return jdict
-
-    def write(self, lfile=None):
-        with codecs.open(lfile or self.lfile, 'w', 'utf8') as std:
-            std.write(json.dumps(self.info, ensure_ascii=False, indent=4))
-
-    def clear(self, ltype):
-        self.info[ltype] = {}
-
-    def display(self, ltype):
-        things = sorted(self.info[ltype].items(), key=lambda a: a[1]['TIME'])
-        if ltype == 'images':
-            print('{0:<36}      {1:<24}     {2:<24}'.format(
-                'IMAGE', 'ID', 'CREATED/PULLED'))
-            for name, thing in things:
-                print('{0:<36}      {1:<24}     {2:<24}'.format(
-                    name, thing['ID'][:8], thing['TIME']))
-
-        if ltype == 'containers':
-            print('{0:<36}      {1:<24}     {2:<24}     {3:<24}      {4:<24}'.format(
-                'CONTAINER', 'CAB IMAGE', 'ID', 'STARTED', 'UPTIME'))
-            for name, thing in things:
-                started = datetime.strptime(thing['TIME'], '%Y-%m-%dT%H:%M:%S')
-                finished = datetime.utcnow()
-                mins = (finished - started).total_seconds()/60
-                hours, mins = divmod(mins, 60)
-                mins, secs = divmod(mins*60, 60)
-
-                uptime = '{0:d}:{1:d}:{2:.2f}'.format(
-                    int(hours), int(mins), secs)
-                print('{0:<36}      {1:<24}     {2:<24}     {3:<24}      {4:<24}'.format(
-                    name, thing['IMAGE'], thing['ID'][:8], thing['TIME'], uptime))
-
-        if ltype == 'processes':
-            print('{0:<36}      {1:<24}     {2:<24}     {3:24}'.format(
-                'PID', 'NAME', 'STARTED', 'UPTIME'))
-            for name, thing in things:
-                started = datetime.strptime(thing['TIME'], '%Y-%m-%dT%H:%M:%S')
-                finished = datetime.utcnow()
-                mins = (finished - started).total_seconds()/60
-                hours, mins = divmod(mins, 60)
-                mins, secs = divmod(mins*60, 60)
-
-                uptime = '{0:d}:{1:d}:{2:.2f}'.format(
-                    int(hours), int(mins), secs)
-                print('{0:<36}      {1:<24}     {2:<24}     {3:24}'.format(
-                    name, thing['NAME'], thing['TIME'], uptime))
-
-
-=======
->>>>>>> 3967561b
 class MultiplexingHandler(logging.Handler):
     """handler to send INFO and below to stdout, everything above to stderr"""
     def __init__(self, info_stream=sys.stdout, err_stream=sys.stderr):
