--- conflicted
+++ resolved
@@ -136,12 +136,12 @@
     # Cabs and their locations   
     cabs = []
     dockerfiles = []
-<<<<<<< HEAD
 
     if args.us_only:
         CABS = args.us_only.split(',')
     else:
         # Start with images that have been logged
+        # This is crucial for making custom cabs
         logged_images = log.read().get('images', {})
         for key,val in logged_images.iteritems():
             if val['CAB']:
@@ -151,20 +151,6 @@
         IGNORE = args.ignore_cabs.split(",")
         CABS = set(CAB).difference(set(IGNORE))
 
-=======
-    # Dont care about any outstanding images. The user should really run build
-    # base before building cabs if they have custom images
-    #logged_images = log.read().get('images', {})
-    #for key,val in logged_images.iteritems():
-    #    if val['CAB']:
-    #        cabs.append(key)
-    #        dockerfiles.append(val['DIR'])
-
- 
-    IGNORE = args.ignore_cabs.split(",")
-    USONLY = args.us_only.split(",") if args.us_only is not None else CAB
-    CABS = set(CAB).difference(set(IGNORE)).intersection(set(USONLY))
->>>>>>> e25ba507
     cabs += ["{:s}_cab/{:s}".format(args.build_label, cab) for cab in CABS]
     dockerfiles += [ "{:s}/{:s}".format(cargo.CAB_PATH, cab) for cab in CABS]
     built = []
@@ -511,27 +497,24 @@
     if args.all_containers:
         containers = log.info['containers'].keys()
         for container in containers:
+            print container
             cont = docker.Container(log.info['containers'][container]['IMAGE'], container)
             try:
                 status = cont.info()['State']['Status']
-            except OSError:
+            except:
                 print('Could not inspect container {}. It probably doesn\'t exist, will remove it from log'.format(container))
                 status = False
-                log.remove('containers', container)
-                log.write()
                 continue
 
             if status == 'running':
             # Kill the container instead of stopping it, so that effect can be felt py parent process
                 utils.xrun('docker', ['kill', container])
                 cont.remove()
-                log.remove('containers', container)
-                log.write()
             elif status == 'exited':
                 cont.remove()
-                log.remove('containers', container)
-                log.write()
-
+
+            log.remove('containers', container)
+            log.write()
 
 def main(argv):
     for i, arg in enumerate(argv):
@@ -588,7 +571,7 @@
 pull    : pull a stimela base images
 run     : Run a stimela script
 images  : List stimela images
-cabs    : List active stimela containers
+cabs    : Manage cab images
 ps      : List running stimela scripts
 kill    : Gracefully kill runing stimela process
 clean   : Clean up tools for stimela
