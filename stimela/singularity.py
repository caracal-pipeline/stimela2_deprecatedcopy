# -*- coding: future_fstrings -*-
import subprocess
import os
import sys
from stimela import utils
from stimela.cargo import cab
import json
import stimela
import time
import datetime
import tempfile
import hashlib
from shutil import which

log = stimela.logger()

log = stimela.logger()

binary = which("singularity")
if binary:
    __version_string = subprocess.check_output([binary, "--version"]).decode("utf8")
    version = __version_string.strip().split()[-1]
    if version < "3.0.0":
        suffix = ".img"
    else:
        suffix = ".sif"
else:
    version = None

class SingularityError(Exception):
    pass

def pull(image, name, docker=True, directory=".", force=False):
    """ 
        pull an image
    """
    if docker:
        fp = "docker://{0:s}".format(image)
    else:
        fp = image
    if not os.path.exists(directory):
        os.mkdir(directory)

    image_path = os.path.abspath(os.path.join(directory, name))
    if os.path.exists(image_path) and not force:
        log.info(f"Singularity image already exists at '{image_path}'. To replace it, please re-run with the 'force' option")
    else:
<<<<<<< HEAD
        utils.xrun("singularity", ["build", 
        	"--force" if force else "", 
         	image_path, fp])
=======
        utils.xrun(f"cd {directory} && singularity", ["pull", 
        	"--force" if force else "", "--name", 
         	name, fp])
>>>>>>> 2980594f

    return 0

class Container(object):
    def __init__(self, image, name,
                 volumes=None,
                 logger=None,
                 time_out=-1,
                 runscript="/singularity",
                 environs=None,
                 workdir=None,
                 execdir="."):
        """
        Python wrapper to singularity tools for managing containers.
        """

        self.image = image
        self.volumes = volumes or []
        self.environs = environs or []
        self.logger = logger
        self.status = None
        self.WORKDIR = workdir
        self.RUNSCRIPT = runscript
        self.PID = os.getpid()
        self.uptime = "00:00:00"
        self.time_out = time_out
        self.execdir = execdir

        self._env = os.environ.copy()

        hashname = hashlib.md5(name.encode('utf-8')).hexdigest()[:3]
        self.name = hashname if version < "3.0.0" else name

    def add_volume(self, host, container, perm="rw", noverify=False):
        if os.path.exists(host) or noverify:
            if self.logger:
                self.logger.debug("Mounting volume [{0}] in container [{1}] at [{2}]".format(
                    host, self.name, container))
            host = os.path.abspath(host)
        else:
            raise IOError(
                "Path {0} cannot be mounted on container: File doesn't exist".format(host))

        self.volumes.append(":".join([host, container, perm]))

        return 0

    def add_environ(self, key, value):
        self.logger.debug("Adding environ varaible [{0}={1}] "\
                    "in container {2}".format(key, value, self.name))
        self.environs.append("=".join([key, value]))
        key_ = f"SINGULARITYENV_{key}"
	
        self.logger.debug(f"Setting singularity environmental variable {key_}={value} on host")
        self._env[key_] = value

        return 0

    def run(self, *args, output_wrangler=None):
        """
        Run a singularity container instance
        """

        if self.volumes:
            volumes = " --bind " + " --bind ".join(self.volumes)
        else:
            volumes = ""

        if not os.path.exists(self.image):
            self.logger.error(f"The image, {self.image}, required to run this cab does not exist."\
                    " Please run 'stimela pull --help' for help on how to download the image")
            raise SystemExit from None

        self.status = "running"
        self._print("Starting container [{0:s}]. Timeout set to {1:d}. The container ID is printed below.".format(
            self.name, self.time_out))
        
        utils.xrun(f"cd {self.execdir} && singularity", ["run", "--workdir", self.execdir, "--containall"] \

                    + list(args) + [volumes, self.image, self.RUNSCRIPT],
                    log=self.logger, timeout=self.time_out, output_wrangler=output_wrangler,
                    env=self._env, logfile=self.logfile)

        self.status = "exited"

        return 0

    def _print(self, message):
        if self.logger:
            self.logger.info(message)
        else:
            print(message)

        return 0<|MERGE_RESOLUTION|>--- conflicted
+++ resolved
@@ -45,15 +45,9 @@
     if os.path.exists(image_path) and not force:
         log.info(f"Singularity image already exists at '{image_path}'. To replace it, please re-run with the 'force' option")
     else:
-<<<<<<< HEAD
-        utils.xrun("singularity", ["build", 
-        	"--force" if force else "", 
-         	image_path, fp])
-=======
         utils.xrun(f"cd {directory} && singularity", ["pull", 
         	"--force" if force else "", "--name", 
          	name, fp])
->>>>>>> 2980594f
 
     return 0
 
