FROM stimela/base:1.2.5
<<<<<<< HEAD
RUN docker-apt-install \
    python3-setuptools \
    python3-pip \
    git \
    xvfb \
    curl \
    wget \
    casacore-dev \
    casacore-data \
    libboost-python-dev \
    libcfitsio-dev \
    wcslib-dev
RUN update-alternatives --install /usr/bin/python python /usr/bin/python3.6 10
RUN pip3 install --upgrade --force pip
RUN curl -sL https://deb.nodesource.com/setup_10.x | bash -
RUN pip install -U pip setuptools "python-casacore<=3.0.0"
RUN pip install -I git+https://github.com/ratt-ru/ragavi@dev
RUN pip install --force-reinstall -U git+https://github.com/o-smirnov/datashader "dask-ms[xarray]==0.2.3"
RUN pip install -I numpy
=======
RUN curl -sL https://deb.nodesource.com/setup_10.x | bash -
RUN update-alternatives --install /usr/bin/python python /usr/bin/python3.6 10
RUN pip3 install -U pip setuptools pyyaml
RUN pip3 install -U python-casacore git+https://github.com/ska-sa/dask-ms@remove-table-proxy-weakref-finalize
#dask-ms==0.2.3
# RUN pip3 install -U ragavi
RUN pip3 install git+https://github.com/ratt-ru/ragavi@dev
# RUN pip install --force-reinstall -U git+https://github.com/o-smirnov/datashader
RUN pip3 install -I numpy
>>>>>>> 733cef39
RUN ragavi-gains -h
RUN ragavi-vis -h
#RUN python3 -c "import yaml"<|MERGE_RESOLUTION|>--- conflicted
+++ resolved
@@ -1,35 +1,9 @@
 FROM stimela/base:1.2.5
-<<<<<<< HEAD
-RUN docker-apt-install \
-    python3-setuptools \
-    python3-pip \
-    git \
-    xvfb \
-    curl \
-    wget \
-    casacore-dev \
-    casacore-data \
-    libboost-python-dev \
-    libcfitsio-dev \
-    wcslib-dev
-RUN update-alternatives --install /usr/bin/python python /usr/bin/python3.6 10
-RUN pip3 install --upgrade --force pip
-RUN curl -sL https://deb.nodesource.com/setup_10.x | bash -
-RUN pip install -U pip setuptools "python-casacore<=3.0.0"
-RUN pip install -I git+https://github.com/ratt-ru/ragavi@dev
-RUN pip install --force-reinstall -U git+https://github.com/o-smirnov/datashader "dask-ms[xarray]==0.2.3"
-RUN pip install -I numpy
-=======
 RUN curl -sL https://deb.nodesource.com/setup_10.x | bash -
 RUN update-alternatives --install /usr/bin/python python /usr/bin/python3.6 10
 RUN pip3 install -U pip setuptools pyyaml
 RUN pip3 install -U python-casacore git+https://github.com/ska-sa/dask-ms@remove-table-proxy-weakref-finalize
-#dask-ms==0.2.3
-# RUN pip3 install -U ragavi
 RUN pip3 install git+https://github.com/ratt-ru/ragavi@dev
-# RUN pip install --force-reinstall -U git+https://github.com/o-smirnov/datashader
 RUN pip3 install -I numpy
->>>>>>> 733cef39
 RUN ragavi-gains -h
-RUN ragavi-vis -h
-#RUN python3 -c "import yaml"+RUN ragavi-vis -h