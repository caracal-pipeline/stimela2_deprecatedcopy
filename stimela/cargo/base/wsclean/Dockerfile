--- conflicted
+++ resolved
@@ -31,9 +31,5 @@
 RUN cd wsclean-2.6/build && \
     cmake .. && \
     make -j 10 && \
-<<<<<<< HEAD
     make install
-RUN ulimit -p 9000
-=======
-    make install
->>>>>>> 6ded637e
+RUN ulimit -p 9000