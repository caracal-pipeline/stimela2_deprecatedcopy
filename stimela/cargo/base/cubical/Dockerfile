--- conflicted
+++ resolved
@@ -8,13 +8,7 @@
 RUN pip install -U pip setuptools wheel
 RUN docker-apt-install wget git-all
 RUN git clone https://github.com/ratt-ru/CubiCal
-<<<<<<< HEAD
-RUN cd CubiCal && git checkout 1.2.3
-RUN pip install ./CubiCal[lsm-support]
-=======
-RUN pip install cython numpy
-RUN cd CubiCal && python setup.py gocythonize && pip install .
-RUN pip install tensorflow==1.8.0
-RUN pip install -I git+https://github.com/ska-sa/montblanc
->>>>>>> fbee3609
+WORKDIR CubiCal
+RUN git checkout 1.2.3
+RUN pip install ".[lsm-support]"
 ENV NUMBA_CACHE_DIR /tmp