--- conflicted
+++ resolved
@@ -1,13 +1,4 @@
 {
-<<<<<<< HEAD
-    "task": "politsiyakat", 
-    "base": "stimela/politsiyakat", 
-    "tag": "0.2.7", 
-    "description": "Routines for automated post-1GC error detection and mitigation", 
-    "prefix": "--", 
-    "binary": "python -m politsiyakat", 
-    "msdir": "true", 
-=======
     "task": "politsiyakat",
     "base": "stimela/politsiyakat",
     "tag": "0.2.7",
@@ -15,7 +6,6 @@
     "prefix": "--",
     "binary": "python -m politsiyakat",
     "msdir": "true",
->>>>>>> ebe9dd9b
     "parameters": [
         {
             "info": "Specify which suite to search for the required task",
