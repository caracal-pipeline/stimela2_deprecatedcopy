--- conflicted
+++ resolved
@@ -1,8 +1,14 @@
 {
-<<<<<<< HEAD
     "task": "casa_listobs", 
     "base": "stimela/casa", 
-    "tag": "1.3.0",
+    "tag": [
+      "0.3.0-1",
+      "1.2.6"
+   ],
+    "version": [
+      "4.7.2",
+      "5.6.1-8"
+      ],
     "description": "List the summary of a data set in the logger or in a file", 
     "prefix": "-", 
     "binary": "listobs", 
@@ -127,149 +133,5 @@
             "default": null, 
             "name": "cachesize"
         }
-=======
-  "task": "casa_listobs",
-  "base": "stimela/casa",
-  "tag": [
-    "0.3.0-1",
-    "1.2.6"
-  ],
-  "version": [
-    "4.7.2",
-    "5.6.1-8"
-  ],
-  "description": "List the summary of a data set in the logger or in a file",
-  "prefix": "-",
-  "binary": "listobs",
-  "junk": [],
-  "msdir": true,
-  "wranglers_demo": {
-    "PIPELINE CASA": [
-      "replace:MI CASA ES TU CASA",
-      "ERROR"
-    ],
-    "[tT]elemetry": "SUPPRESS",
-    "(Begin|End) Task:": [
-      "replace:Sisyphus, \\1 your task",
-      "WARN"
-    ],
-    "End Task:": [
-      "DECLARE_FAILURE"
->>>>>>> 2980594f
     ]
-  },
-  "parameters": [
-    {
-      "info": "Name of input visibility file",
-      "name": "msname",
-      "io": "msfile",
-      "default": null,
-      "dtype": "file",
-      "required": true,
-      "mapping": "vis"
-    },
-    {
-      "info": "Name of disk file to write output: ''==>to terminal",
-      "dtype": "file",
-      "default": null,
-      "name": "listfile",
-      "io": "output"
-    },
-    {
-      "info": "If True, tacitly overwrite listfile if it exists.",
-      "dtype": "bool",
-      "default": false,
-      "name": "overwrite"
-    },
-    {
-      "info": "Data selection parameters",
-      "dtype": "bool",
-      "default": null,
-      "name": "selectdata"
-    },
-    {
-      "info": "Field names or field index numbers. ''==>all, field='0~2,3C286'",
-      "dtype": "str",
-      "default": null,
-      "name": "field"
-    },
-    {
-      "info": "spectral-window/frequency/channel",
-      "dtype": "str",
-      "default": null,
-      "name": "spw"
-    },
-    {
-      "info": "Antenna/baselines: ''==>all, antenna='3,VA04'",
-      "dtype": "str",
-      "default": null,
-      "name": "antenna"
-    },
-    {
-      "info": "time range: ''==>all,timerange='09:14:0~09:54:0'",
-      "dtype": "str",
-      "default": null,
-      "name": "timerange"
-    },
-    {
-      "info": "Select data based on correlation",
-      "dtype": "str",
-      "default": null,
-      "name": "correlation"
-    },
-    {
-      "info": "scan numbers: ''==>all",
-      "dtype": "str",
-      "default": null,
-      "name": "scan"
-    },
-    {
-      "info": "Select data based on observation intent: ''==>all",
-      "dtype": "str",
-      "default": null,
-      "name": "intent"
-    },
-    {
-      "info": "Multi-feed numbers: Not yet implemented",
-      "dtype": "str",
-      "default": null,
-      "name": "feed"
-    },
-    {
-      "info": "(sub)array numbers: ''==>all",
-      "dtype": "str",
-      "default": null,
-      "name": "array"
-    },
-    {
-      "info": "uv range: ''==>all; uvrange ='0~100klambda', default units=meters",
-      "dtype": "str",
-      "default": null,
-      "name": "uvrange"
-    },
-    {
-      "info": "Select data based on observation ID: ''==>all",
-      "dtype": "str",
-      "default": null,
-      "name": "observation"
-    },
-    {
-      "info": "Verbose output",
-      "dtype": "bool",
-      "default": null,
-      "name": "verbose"
-    },
-    {
-      "info": "List unflagged row counts? If true, it can have significant negative performance impact.",
-      "dtype": "bool",
-      "default": null,
-      "name": "listunfl"
-    },
-    {
-      "info": "EXPERIMENTAL. Maximum size in megabytes of cache in which data structures can be held.",
-      "dtype": "int",
-      "default": null,
-      "name": "cachesize"
-    }
-  ]
-}+}
