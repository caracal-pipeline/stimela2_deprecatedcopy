--- conflicted
+++ resolved
@@ -105,26 +105,12 @@
             "name": "section"
         }, 
         {
-<<<<<<< HEAD
             "name"      :   "correlations",
             "dtype"     :   "str",
             "info"      :   "Correlations to use",
             "choices"   :   ["2x2", "2x2, diagonal terms only", "2", "1", "1 corr to 2x2 diag"],
             "default"   :   "2x2"
         },
-=======
-            "info": "Correlations to use", 
-            "dtype": "str", 
-            "default": "2x2", 
-            "name": "correlations", 
-            "choices": [
-                "2x2", 
-                "2x2, diagonal terms only", 
-                "2", 
-                "1"
-            ]
-        }, 
->>>>>>> e25ba507
         {
             "info": "Field ID", 
             "dtype": "int", 
