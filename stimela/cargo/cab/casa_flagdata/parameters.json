--- conflicted
+++ resolved
@@ -131,11 +131,7 @@
         {
             "info": "Data column on which to operate (data,corrected,model,weight,etc.)", 
             "dtype": "str", 
-<<<<<<< HEAD
-            "default": "", 
-=======
-            "default": null, 
->>>>>>> 9a47ec46
+            "default": null, 
             "name": "datacolumn"
         }, 
         {
