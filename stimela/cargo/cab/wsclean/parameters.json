--- conflicted
+++ resolved
@@ -641,10 +641,5 @@
             "name": "predict",
             "mapping": "-predict"
         }
-<<<<<<< HEAD
-
-
-=======
->>>>>>> efe17723
     ]
 }