{
    "task": "ragavi",
    "base": "stimela/ragavi",
<<<<<<< HEAD
    "tag": "1.5.1",
=======
    "tag": "1.6.1",
>>>>>>> 2980594f
    "description": "Radio Astronomy Gain and Visibility Inspector",
    "prefix": "--",
    "binary": "ragavi-vis",
    "junk":["ragavi.log"],
    "msdir": true,
    "parameters": [
        {
            "info": "MS to plot.",
            "dtype": "list:file",
            "required": true,
            "name": "ms",
            "default": null,
            "io": "msfile"
        },
        {
            "info": "X-axis to plot.",
            "dtype": "str",
            "required": true,
            "name": "xaxis",
            "default": null,
            "choices": [
                "antenna1", 
                "antenna2", 
                "amplitude",
                "channel",
                "frequency",
                "imaginary",
                "phase",
                "real",
                "scan", 
                "time",
                "uvdist",
                "uvwave"
                ]
        },
        {
            "info": "Y-axis to plot.",
            "dtype": "str",
            "required": true,
            "name": "yaxis",
            "default": null,
            "choices": [
                "amplitude", 
                "imaginary", 
                "phase",
                "real"
                ]
        },
        {
            "info": "Set height of the resulting image.",
            "dtype": "int",
            "required": false,
            "name": "canvas-height",
            "default": 1020
        },
        {
            "info": "Set width of the resulting image.",
            "dtype": "int",
            "required": false,
            "name": "canvas-width",
            "default": 1280
        },
        {
            "info": "Size of channel bins over which to average.",
            "dtype": "int",
            "required": false,
            "name": "cbin",
            "default": null
        },
        {
            "info": "Select baselines where ANTENNA1 corresponds to the supplied antenna(s)",
            "dtype": "str",
            "required": false,
            "name": "ant",
            "default": null
        },
        {
            "info": "Channels to select. Defaults to all.",
            "dtype": "str",
            "required": false,
            "name": "chan",
            "default": null
        },
        {
            "info": "Chunk sizes to be applied to the dataset. Defaults to 100,000 in the row axis.",
            "dtype": "str",
            "required": false,
            "name": "chunks",
            "default": null
        },
        {
            "info": "Colour or colour map to use.",
            "dtype": "str",
            "required": false,
            "name": "cmap",
            "default": "blues"
        },
        {
            "info": "Select column to colourise by.",
            "dtype": "str",
            "required": false,
            "name": "colour-axis",
            "default": null,
            "choices": [
                "antenna1", 
                "antenna2", 
                "baseline",
                "corr", 
                "field", 
                "scan", 
                "spw"
                ]
        },
        {
            "info": "Number columns in grid if iteration is active",
            "dtype": "int",
            "required": false,
            "name": "cols",
            "default": 5
        },
        {
            "info": "Correlation index or subset to plot. Can be specified using normal python slicing syntax. Defaults to all.",
            "dtype": "str",
            "required": false,
            "name": "corr",
            "default": "0:"
        },
        {
            "info": "MS column to use for data.",
            "dtype": "str",
            "required": false,
            "name": "data-column",
            "default": "DATA"
        },
        {
            "info": "DATA_DESC_ID(s) /spw to select. Can be specified as e.g. 5, 5,6,7, 5~7 (inclusive range), 5:8 (exclusive range), 5:(from 5 to last). Defaults to all",
            "dtype": "str",
            "required": false,
            "name": "ddid",
            "default": null
        },
        {
            "info": "Field ID(s) / NAME(s) to plot. Can be specified as '0', '0,2,4', '0~3' (inclusive range), '0:3' (exclusive range), '3:' (from 3 to last) or using a field name or comma separated field names. Defaults to all.",
            "dtype": "str",
            "required": false,
            "name": "field",
            "default": null
        },
        {
            "info": "Output HTML file name (without .html suffix)",
            "dtype": "str",
            "required": false,
            "name": "htmlname",
            "default": null,
            "io": "output"
        },
        {
            "info": "Select column to iterate by.",
            "dtype": "str",
            "required": false,
            "name": "iter-axis",
            "default": null,
            "choices": [
                "antenna",
                "antenna1", 
                "antenna2", 
                "baseline",
                "corr", 
                "field", 
                "scan", 
                "spw"
                ]
        },
        {
            "info": "Memory limit per core.",
            "dtype": "str",
            "required": false,
            "name": "mem-limit",
            "default": "1GB"
        },
        {
            "info": "Plot only unflagged data. Defaults to true.",
            "dtype": "bool",
            "required": false,
            "name": "no-flagged"
        },
        {
            "info": "Number of CPU cores to be used by Dask. Defaults to half the CPU cores available.",
            "dtype": "int",
            "required": false,
            "name": "num-cores"
        },
        {
            "info": "Scan Number to select. Defaults to all.",
            "dtype": "str",
            "required": false,
            "name": "scan",
            "default": null
        },
        {
            "info": "TAQL where clause",
            "dtype": "str",
            "required": false,
            "name": "taql",
            "default": null
        },
        {
            "info": "Time in seconds over which to average.",
            "dtype": "float",
            "required": false,
            "name": "tbin",
            "default": null
        },
        {
            "info": "Minimum x value to plot",
            "dtype": "float",
            "required": false,
            "name": "xmin",
            "default": null
        },
        {
            "info": "Maximum x value to plot",
            "dtype": "float",
            "required": false,
            "name": "xmax",
            "default": null
        },
        {
            "info": "Minimum y value to plot",
            "dtype": "float",
            "required": false,
            "name": "ymin",
            "default": null
        },
        {
            "info": "Maximum y value to plot",
            "dtype": "float",
            "required": false,
            "name": "ymax",
            "default": null
        }
    ]
}<|MERGE_RESOLUTION|>--- conflicted
+++ resolved
@@ -1,11 +1,7 @@
 {
     "task": "ragavi",
     "base": "stimela/ragavi",
-<<<<<<< HEAD
-    "tag": "1.5.1",
-=======
     "tag": "1.6.1",
->>>>>>> 2980594f
     "description": "Radio Astronomy Gain and Visibility Inspector",
     "prefix": "--",
     "binary": "ragavi-vis",
