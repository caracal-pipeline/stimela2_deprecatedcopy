--- conflicted
+++ resolved
@@ -1,13 +1,4 @@
 {
-<<<<<<< HEAD
-    "task": "aimfast", 
-    "base": "stimela/aimfast", 
-    "tag": "1.0.0", 
-    "description": "An Astronomical Image Fedility Assessment Tool", 
-    "prefix": "--", 
-    "binary": "aimfast", 
-    "msdir": false, 
-=======
     "task": "aimfast",
     "base": "stimela/aimfast",
     "tag": "1.0.0",
@@ -15,7 +6,6 @@
     "prefix": "--",
     "binary": "aimfast",
     "msdir": false,
->>>>>>> 5e3de8f2
     "parameters": [
         {
             "info": "Residual image to extract the four (4) statistical moments of distribution",
