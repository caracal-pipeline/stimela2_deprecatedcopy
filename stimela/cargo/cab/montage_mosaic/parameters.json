--- conflicted
+++ resolved
@@ -1,11 +1,7 @@
 {
     "task": "montage_mosaic", 
     "base": "stimela/montage", 
-<<<<<<< HEAD
     "tag": "1.2.3", 
-=======
-    "tag": "1.2.0", 
->>>>>>> 06b8439a
     "description": "A package that allows continuum (2D) images and spectral (3D) images to be mosaicked together, using montage commands.", 
     "prefix": "--", 
     "binary": "montage-mosaic", 
