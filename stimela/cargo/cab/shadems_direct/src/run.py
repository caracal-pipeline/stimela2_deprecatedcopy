# -*- coding: future_fstrings -*-
import sys

from scabha import log, config, parameters, prun_multi, clear_junk, OUTPUT

import os
os.system("ls -l /stimela_mount")
os.system("ls -l /stimela_mount/msdir")

<<<<<<< HEAD
errors = prun_multi([f"{config.binary} {parameters.ms} {args} --dir {OUTPUT}" for args in parameters.args])
=======
for args in args_list:
    _runc = " ".join([cab["binary"], ms, args, "--dir", OUTPUT])
    print("Running", _runc)
    try:
        subprocess.check_call(shlex.split(_runc))
    except subprocess.CalledProcessError as exc:
        errors.append((_runc, exc))
>>>>>>> 7f51ce12

clear_junk()

for cmd, exc in errors:
    log.error(f"{cmd}: failed with return code {exc.returncode}")

if errors and not parameters.get('ignore_errors'):
    sys.exit(1)

<|MERGE_RESOLUTION|>--- conflicted
+++ resolved
@@ -1,29 +1,12 @@
 # -*- coding: future_fstrings -*-
 import sys
 
-from scabha import log, config, parameters, prun_multi, clear_junk, OUTPUT
+from scabha import log, config, parameters, prun_multi, OUTPUT
 
-import os
-os.system("ls -l /stimela_mount")
-os.system("ls -l /stimela_mount/msdir")
-
-<<<<<<< HEAD
 errors = prun_multi([f"{config.binary} {parameters.ms} {args} --dir {OUTPUT}" for args in parameters.args])
-=======
-for args in args_list:
-    _runc = " ".join([cab["binary"], ms, args, "--dir", OUTPUT])
-    print("Running", _runc)
-    try:
-        subprocess.check_call(shlex.split(_runc))
-    except subprocess.CalledProcessError as exc:
-        errors.append((_runc, exc))
->>>>>>> 7f51ce12
-
-clear_junk()
 
 for cmd, exc in errors:
     log.error(f"{cmd}: failed with return code {exc.returncode}")
 
 if errors and not parameters.get('ignore_errors'):
-    sys.exit(1)
-
+    sys.exit(1)